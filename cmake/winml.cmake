--- conflicted
+++ resolved
@@ -195,7 +195,6 @@
     ${winml_adapter_dir}/pch.h
     ${winml_adapter_dir}/ZeroCopyInputStreamWrapper.cpp
     ${winml_adapter_dir}/ZeroCopyInputStreamWrapper.h
-<<<<<<< HEAD
     ${winml_adapter_dir}/winml_adapter_apis.h
     ${winml_adapter_dir}/winml_adapter_c_api.h
     ${winml_adapter_dir}/winml_adapter_c_api.cpp
@@ -209,8 +208,6 @@
     ${winml_adapter_dir}/winml_adapter_sequence_type_info.cpp
     ${winml_adapter_dir}/winml_adapter_sequence_type_info.h
     ${winml_adapter_dir}/winml_adapter_session.cpp
-=======
->>>>>>> 93f6e3e1
     )
 
 add_library(winml_adapter ${winml_adapter_files})
