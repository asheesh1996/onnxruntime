--- conflicted
+++ resolved
@@ -7,14 +7,7 @@
 
 class CPUIDInfo {
  public:
-<<<<<<< HEAD
   static const CPUIDInfo& GetCPUIDInfo();
-=======
-  static const CPUIDInfo& GetCPUIDInfo() {
-    static CPUIDInfo cpuid_info;
-    return cpuid_info;
-  }
->>>>>>> 50faab30
 
   bool HasAVX() const { return has_avx_; }
   bool HasAVX2() const { return has_avx2_; }
